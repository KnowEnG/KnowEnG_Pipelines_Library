--- conflicted
+++ resolved
@@ -379,14 +379,10 @@
     Returns:
         a combined hybrid network
     """
-<<<<<<< HEAD
     if not list_of_networks:
         print('empty input')
         return False
-    return pd.concat(list_of_networks)
-=======
     return pd.concat(list_of_networks, ignore_index=True)
->>>>>>> 6e541745
 
 def normalize_sparse_mat_by_diagonal(network_mat):
     """ square root of inverse of diagonal D (D * network_mat * D) normaization.
